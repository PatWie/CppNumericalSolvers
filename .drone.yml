---
<<<<<<< HEAD
pipeline:
  build:
    image: patwie/cppnumericalsolvers
    pull: never
    commands:
      - /root/bin/bazel run verify
      - python lint.py
=======
kind: pipeline
name: default
>>>>>>> c8d6e70e

steps:
- name: build
  image: cppnumericalsolver_dynamic
  pull: never
  commands:
  - /root/bin/bazel run verify
  - python lint.py

---
kind: signature
hmac: 98eb2e425769b09a9bbc04ab65c7213039bd19695fcaace53a8271e650083335

<<<<<<< HEAD

---
kind: signature
hmac: 8a9b9fdfe5335f17b99d29fbaf338ecebef6369280198a66adb35d7da7fafd7c

=======
>>>>>>> c8d6e70e
...<|MERGE_RESOLUTION|>--- conflicted
+++ resolved
@@ -1,35 +1,27 @@
 ---
-<<<<<<< HEAD
-pipeline:
-  build:
-    image: patwie/cppnumericalsolvers
-    pull: never
-    commands:
-      - /root/bin/bazel run verify
-      - python lint.py
-=======
 kind: pipeline
-name: default
->>>>>>> c8d6e70e
+name: Build
+
+platform:
+  os: linux
+  arch: amd64
 
 steps:
+- name: lint
+  pull: never
+  image: patwie/cppnumericalsolvers
+  commands:
+  - python lint.py
+
 - name: build
-  image: cppnumericalsolver_dynamic
   pull: never
+  image: patwie/cppnumericalsolvers
   commands:
   - /root/bin/bazel run verify
-  - python lint.py
+
 
 ---
 kind: signature
-hmac: 98eb2e425769b09a9bbc04ab65c7213039bd19695fcaace53a8271e650083335
+hmac: eb9ce76e7e30d8a1ca46cdc9449d412f2b38717a27f33245fa236239d9ad836a
 
-<<<<<<< HEAD
-
----
-kind: signature
-hmac: 8a9b9fdfe5335f17b99d29fbaf338ecebef6369280198a66adb35d7da7fafd7c
-
-=======
->>>>>>> c8d6e70e
 ...
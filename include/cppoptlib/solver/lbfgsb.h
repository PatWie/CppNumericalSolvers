--- conflicted
+++ resolved
@@ -242,12 +242,7 @@
             alphastar,
             (upper_bound_(free_variables.at(i)) - x_cp(free_variables.at(i))) /
                 du(i));
-<<<<<<< HEAD
-      }
-      else if (du(i) < 0) {
-=======
       } else if (du(i) < 0) {
->>>>>>> b0547078
         alphastar = std::min<scalar_t>(
             alphastar,
             (lower_bound_(free_variables.at(i)) - x_cp(free_variables.at(i))) /
